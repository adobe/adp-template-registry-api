--- conflicted
+++ resolved
@@ -81,7 +81,6 @@
         'statusCode': 404
       };
     }
-<<<<<<< HEAD
     // a workaround that helps to overcome https://raw.githubusercontent.com/ caching issues (Cache-Control: max-age=300)
     // const content = await fetchUrl(`https://github.com/${params.TEMPLATE_REGISTRY_ORG}/${params.TEMPLATE_REGISTRY_REPOSITORY}/blob/main/registry.json?timestamp=${new Date().getTime()}`);
     // if (!content.includes(`>${fullTemplateName}<`)) {
@@ -89,8 +88,6 @@
     //     'statusCode': 404
     //   };
     // }
-=======
->>>>>>> 8ef7d756
 
     await removeTemplateByName(dbParams, fullTemplateName);
     const response = {
