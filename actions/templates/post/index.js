--- conflicted
+++ resolved
@@ -12,11 +12,7 @@
 const { Core } = require('@adobe/aio-sdk');
 const { errorResponse, errorMessage, getBearerToken, stringParameters, checkMissingRequestInputs, ERR_RC_SERVER_ERROR, ERR_RC_HTTP_METHOD_NOT_ALLOWED, ERR_RC_INVALID_IMS_ACCESS_TOKEN, ERR_RC_INCORRECT_REQUEST }
   = require('../../utils');
-<<<<<<< HEAD
 const { validateAccessToken, generateAccessToken } = require('../../ims');
-=======
-const { validateAccessToken } = require('../../ims');
->>>>>>> 970cc2cb
 const { findTemplateByName, addTemplate } = require('../../templateRegistry');
 const Enforcer = require('openapi-enforcer');
 const consoleLib = require('@adobe/aio-lib-console');
@@ -80,7 +76,7 @@
       name: params.name,
       ...(params.description && {description: params.description}), // developer console only
       ...(params.version && {version: params.version}), // developer console only
-      createdBy: params.createdBy,
+      ...(params.createdBy && {createdBy: params.createdBy}),
       links: {
         ...(params.links.consoleProject && {consoleProject: params.links.consoleProject}), // developer console only
         ...(params.links.github && {github: params.links.github}) // app builder only
@@ -96,13 +92,8 @@
       return errorResponse(400, [errorMessage(ERR_RC_INCORRECT_REQUEST, reqError.toString().split('\n').map(line => line.trim()).join(' => '))], logger);
     }
 
-<<<<<<< HEAD
     const templateName = params.name;
     const consoleProjectUrl = params?.links?.consoleProject;
-=======
-    const templateName = params[POST_PARAM_NAME];
-    const githubRepoUrl = params[POST_PARAM_LINKS][POST_PARAM_LINKS_GITHUB];
->>>>>>> 970cc2cb
 
     const result = await findTemplateByName(dbParams, templateName);
     if (null !== result) {
@@ -110,7 +101,6 @@
         'statusCode': 409
       };
     }
-<<<<<<< HEAD
 
     if (consoleProjectUrl) {
       const projectId = consoleProjectUrl.split('/').at(-2);
@@ -151,24 +141,17 @@
     const template = await addTemplate(dbParams, body);
     // TODO: Uncomment this when we support App Builder templates again
     // const issueNumber = await createReviewIssue(templateName, githubRepoUrl, params.ACCESS_TOKEN_GITHUB, params.TEMPLATE_REGISTRY_ORG, params.TEMPLATE_REGISTRY_REPOSITORY);
-=======
-
-    const template = await addTemplate(dbParams, templateName, githubRepoUrl);
->>>>>>> 970cc2cb
     const response = {
       ...template,
       '_links': {
         'self': {
           'href': `${params.TEMPLATE_REGISTRY_API_URL}/templates/${templateName}`
         },
-<<<<<<< HEAD
         // TODO: Uncomment this when we support App Builder templates again
         // 'review': {
         //   'href': `https://github.com/${params.TEMPLATE_REGISTRY_ORG}/${params.TEMPLATE_REGISTRY_REPOSITORY}/issues/${issueNumber}`,
         //   'description': 'A link to the "Template Review Request" Github issue.'
         // }
-=======
->>>>>>> 970cc2cb
       }
     };
 
